package main

import (
	"context"
	"flag"
	"fmt"
	"log/slog"
	"net/http"
	"os"
	"path/filepath"
	"strings"

	"github.com/bnixon67/webapp/webhandler"
	"github.com/bnixon67/webapp/weblog"
	"github.com/bnixon67/webapp/webserver"
	"github.com/bnixon67/webapp/webutils"
)

const (
	ExitUsage    = iota + 1 // ExitUsage indicates a usage error.
	ExitLog                 // ExitLog indicates a log error.
	ExitHandler             // ExitHandler indicates a handler error.
	ExitServer              // ExitServer indicates a server error.
	ExitTemplate            // ExitTemplate indicates a template error.
)

// Flags struct holds the command line flags values.
type Flags struct {
	LogFile   string
	LogType   string
	LogLevel  string
	LogSource bool
	Addr      string
<<<<<<< HEAD
	TmplDir   string
=======
	CertFile  string
	KeyFile   string
>>>>>>> 82de761e
}

// parseFlags parses the command line flags and returns them in a Flags struct.
func parseFlags() (*Flags, error) {
	flags := &Flags{}

	flag.StringVar(&flags.LogFile, "logfile", "", "Path to log file.")
	flag.StringVar(&flags.LogType, "logtype", "text", "Log type. Valid types are: "+strings.Join(weblog.Types, ","))
	flag.StringVar(&flags.LogLevel, "loglevel", "INFO", "Logging level. Valid levels are: "+weblog.Levels())
	flag.BoolVar(&flags.LogSource, "logsource", false, "Add source code position to log statement.")
	flag.StringVar(&flags.Addr, "addr", ":8080", "Address for server.")
<<<<<<< HEAD
	flag.StringVar(&flags.TmplDir, "tmpldir", "../assets/tmpl", "Path to remplate director.")
=======
	flag.StringVar(&flags.CertFile, "cert", "", "Path to cert file.")
	flag.StringVar(&flags.KeyFile, "key", "", "Path to key file.")
>>>>>>> 82de761e

	flag.Parse()

	if flag.NArg() > 0 {
		return nil, fmt.Errorf("unexpected arguments")
	}

	return flags, nil
}

func main() {
	flags, err := parseFlags()
	if err != nil {
		fmt.Fprintln(os.Stderr, "Error:", err)
		flag.Usage()
		os.Exit(ExitUsage)
	}

	// Initialize logging.
	err = weblog.Init(
		weblog.WithFilename(flags.LogFile),
		weblog.WithLogType(flags.LogType),
		weblog.WithLevel(flags.LogLevel),
		weblog.WithSource(flags.LogSource),
	)
	if err != nil {
		fmt.Fprintln(os.Stderr, "Error initializing logger:", err)
		os.Exit(ExitLog)
	}

	// Initialize templates
	tmpl, err := webutils.InitTemplates(filepath.Join(flags.TmplDir, "*.html"))
	if err != nil {
		fmt.Fprintln(os.Stderr, "Error initializing templates:", err)
		os.Exit(ExitTemplate)
	}

	// Create the web handler.
	h, err := webhandler.New(webhandler.WithAppName("Web Server"), webhandler.WithTemplate(tmpl))
	if err != nil {
		fmt.Fprintln(os.Stderr, "Error creating new handler:", err)
		os.Exit(ExitHandler)
	}

	// Create a new ServeMux to handle HTTP requests.
	mux := http.NewServeMux()
	mux.HandleFunc("/hello", h.HelloHandler)
	mux.HandleFunc("/hellohtml", h.HelloHTMLHandler)
	mux.HandleFunc("/build", h.BuildHandler)
	mux.HandleFunc("/headers", h.HeadersHandler)

	// Create the web server.
	srv, err := webserver.New(
		webserver.WithAddr(flags.Addr),
		webserver.WithHandler(
			h.AddRequestID(h.AddLogger(h.LogRequest(mux))),
		),
		webserver.WithTLS(flags.CertFile, flags.KeyFile),
	)
	if err != nil {
		fmt.Fprintln(os.Stderr, "Error creating server:", err)
		os.Exit(ExitServer)
	}

	// Create a new context.
	ctx := context.Background()

	// Start the web server.
	err = srv.Start(ctx)
	if err != nil {
		slog.Error("error running server", "err", err)
		fmt.Fprintln(os.Stderr, "Error running server:", err)
		os.Exit(ExitServer)
	}
}<|MERGE_RESOLUTION|>--- conflicted
+++ resolved
@@ -31,12 +31,9 @@
 	LogLevel  string
 	LogSource bool
 	Addr      string
-<<<<<<< HEAD
-	TmplDir   string
-=======
 	CertFile  string
 	KeyFile   string
->>>>>>> 82de761e
+	TmplDir   string
 }
 
 // parseFlags parses the command line flags and returns them in a Flags struct.
@@ -48,12 +45,9 @@
 	flag.StringVar(&flags.LogLevel, "loglevel", "INFO", "Logging level. Valid levels are: "+weblog.Levels())
 	flag.BoolVar(&flags.LogSource, "logsource", false, "Add source code position to log statement.")
 	flag.StringVar(&flags.Addr, "addr", ":8080", "Address for server.")
-<<<<<<< HEAD
-	flag.StringVar(&flags.TmplDir, "tmpldir", "../assets/tmpl", "Path to remplate director.")
-=======
 	flag.StringVar(&flags.CertFile, "cert", "", "Path to cert file.")
 	flag.StringVar(&flags.KeyFile, "key", "", "Path to key file.")
->>>>>>> 82de761e
+	flag.StringVar(&flags.TmplDir, "tmpldir", "../assets/tmpl", "Path to remplate directory.")
 
 	flag.Parse()
 
